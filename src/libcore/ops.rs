// Copyright 2012 The Rust Project Developers. See the COPYRIGHT
// file at the top-level directory of this distribution and at
// http://rust-lang.org/COPYRIGHT.
//
// Licensed under the Apache License, Version 2.0 <LICENSE-APACHE or
// http://www.apache.org/licenses/LICENSE-2.0> or the MIT license
// <LICENSE-MIT or http://opensource.org/licenses/MIT>, at your
// option. This file may not be copied, modified, or distributed
// except according to those terms.

//! Overloadable operators
//!
//! Implementing these traits allows you to get an effect similar to
//! overloading operators.
//!
//! Some of these traits are imported by the prelude, so they are available in
//! every Rust program.
//!
//! Many of the operators take their operands by value. In non-generic
//! contexts involving built-in types, this is usually not a problem.
//! However, using these operators in generic code, requires some
//! attention if values have to be reused as opposed to letting the operators
//! consume them. One option is to occasionally use `clone()`.
//! Another option is to rely on the types involved providing additional
//! operator implementations for references. For example, for a user-defined
//! type `T` which is supposed to support addition, it is probably a good
//! idea to have both `T` and `&T` implement the traits `Add<T>` and `Add<&T>`
//! so that generic code can be written without unnecessary cloning.
//!
//! # Example
//!
//! This example creates a `Point` struct that implements `Add` and `Sub`, and then
//! demonstrates adding and subtracting two `Point`s.
//!
//! ```rust
//! use std::ops::{Add, Sub};
//!
//! #[derive(Show)]
//! struct Point {
//!     x: int,
//!     y: int
//! }
//!
//! impl Add for Point {
//!     type Output = Point;
//!
//!     fn add(self, other: Point) -> Point {
//!         Point {x: self.x + other.x, y: self.y + other.y}
//!     }
//! }
//!
//! impl Sub for Point {
//!     type Output = Point;
//!
//!     fn sub(self, other: Point) -> Point {
//!         Point {x: self.x - other.x, y: self.y - other.y}
//!     }
//! }
//! fn main() {
//!     println!("{:?}", Point {x: 1, y: 0} + Point {x: 2, y: 3});
//!     println!("{:?}", Point {x: 1, y: 0} - Point {x: 2, y: 3});
//! }
//! ```
//!
//! See the documentation for each trait for a minimum implementation that prints
//! something to the screen.

#![stable]

use marker::Sized;
use fmt;

/// The `Drop` trait is used to run some code when a value goes out of scope. This
/// is sometimes called a 'destructor'.
///
/// # Example
///
/// A trivial implementation of `Drop`. The `drop` method is called when `_x` goes
/// out of scope, and therefore `main` prints `Dropping!`.
///
/// ```rust
/// struct HasDrop;
///
/// impl Drop for HasDrop {
///     fn drop(&mut self) {
///         println!("Dropping!");
///     }
/// }
///
/// fn main() {
///     let _x = HasDrop;
/// }
/// ```
#[lang="drop"]
#[stable]
pub trait Drop {
    /// The `drop` method, called when the value goes out of scope.
    #[stable]
    fn drop(&mut self);
}

// implements the unary operator "op &T"
// based on "op T" where T is expected to be `Copy`able
macro_rules! forward_ref_unop {
    (impl $imp:ident, $method:ident for $t:ty) => {
        #[unstable = "recently added, waiting for dust to settle"]
        impl<'a> $imp for &'a $t {
            type Output = <$t as $imp>::Output;

            #[inline]
            fn $method(self) -> <$t as $imp>::Output {
                $imp::$method(*self)
            }
        }
    }
}

// implements binary operators "&T op U", "T op &U", "&T op &U"
// based on "T op U" where T and U are expected to be `Copy`able
macro_rules! forward_ref_binop {
    (impl $imp:ident, $method:ident for $t:ty, $u:ty) => {
        #[unstable = "recently added, waiting for dust to settle"]
        impl<'a> $imp<$u> for &'a $t {
            type Output = <$t as $imp<$u>>::Output;

            #[inline]
            fn $method(self, other: $u) -> <$t as $imp<$u>>::Output {
                $imp::$method(*self, other)
            }
        }

        #[unstable = "recently added, waiting for dust to settle"]
        impl<'a> $imp<&'a $u> for $t {
            type Output = <$t as $imp<$u>>::Output;

            #[inline]
            fn $method(self, other: &'a $u) -> <$t as $imp<$u>>::Output {
                $imp::$method(self, *other)
            }
        }

        #[unstable = "recently added, waiting for dust to settle"]
        impl<'a, 'b> $imp<&'a $u> for &'b $t {
            type Output = <$t as $imp<$u>>::Output;

            #[inline]
            fn $method(self, other: &'a $u) -> <$t as $imp<$u>>::Output {
                $imp::$method(*self, *other)
            }
        }
    }
}

/// The `Add` trait is used to specify the functionality of `+`.
///
/// # Example
///
/// A trivial implementation of `Add`. When `Foo + Foo` happens, it ends up
/// calling `add`, and therefore, `main` prints `Adding!`.
///
/// ```rust
/// use std::ops::Add;
///
/// #[derive(Copy)]
/// struct Foo;
///
/// impl Add for Foo {
///     type Output = Foo;
///
///     fn add(self, _rhs: Foo) -> Foo {
///       println!("Adding!");
///       self
///   }
/// }
///
/// fn main() {
///   Foo + Foo;
/// }
/// ```
#[lang="add"]
#[stable]
pub trait Add<RHS=Self> {
    #[stable]
    type Output;

    /// The method for the `+` operator
    #[stable]
    fn add(self, rhs: RHS) -> Self::Output;
}

macro_rules! add_impl {
    ($($t:ty)*) => ($(
        #[stable]
        impl Add for $t {
            type Output = $t;

            #[inline]
            fn add(self, other: $t) -> $t { self + other }
        }

        forward_ref_binop! { impl Add, add for $t, $t }
    )*)
}

add_impl! { uint u8 u16 u32 u64 int i8 i16 i32 i64 f32 f64 }

/// The `Sub` trait is used to specify the functionality of `-`.
///
/// # Example
///
/// A trivial implementation of `Sub`. When `Foo - Foo` happens, it ends up
/// calling `sub`, and therefore, `main` prints `Subtracting!`.
///
/// ```rust
/// use std::ops::Sub;
///
/// #[derive(Copy)]
/// struct Foo;
///
/// impl Sub for Foo {
///     type Output = Foo;
///
///     fn sub(self, _rhs: Foo) -> Foo {
///         println!("Subtracting!");
///         self
///     }
/// }
///
/// fn main() {
///     Foo - Foo;
/// }
/// ```
#[lang="sub"]
#[stable]
pub trait Sub<RHS=Self> {
    #[stable]
    type Output;

    /// The method for the `-` operator
    #[stable]
    fn sub(self, rhs: RHS) -> Self::Output;
}

macro_rules! sub_impl {
    ($($t:ty)*) => ($(
        #[stable]
        impl Sub for $t {
            type Output = $t;

            #[inline]
            fn sub(self, other: $t) -> $t { self - other }
        }

        forward_ref_binop! { impl Sub, sub for $t, $t }
    )*)
}

sub_impl! { uint u8 u16 u32 u64 int i8 i16 i32 i64 f32 f64 }

/// The `Mul` trait is used to specify the functionality of `*`.
///
/// # Example
///
/// A trivial implementation of `Mul`. When `Foo * Foo` happens, it ends up
/// calling `mul`, and therefore, `main` prints `Multiplying!`.
///
/// ```rust
/// use std::ops::Mul;
///
/// #[derive(Copy)]
/// struct Foo;
///
/// impl Mul for Foo {
///     type Output = Foo;
///
///     fn mul(self, _rhs: Foo) -> Foo {
///         println!("Multiplying!");
///         self
///     }
/// }
///
/// fn main() {
///     Foo * Foo;
/// }
/// ```
#[lang="mul"]
#[stable]
pub trait Mul<RHS=Self> {
    #[stable]
    type Output;

    /// The method for the `*` operator
    #[stable]
    fn mul(self, rhs: RHS) -> Self::Output;
}

macro_rules! mul_impl {
    ($($t:ty)*) => ($(
        #[stable]
        impl Mul for $t {
            type Output = $t;

            #[inline]
            fn mul(self, other: $t) -> $t { self * other }
        }

        forward_ref_binop! { impl Mul, mul for $t, $t }
    )*)
}

mul_impl! { uint u8 u16 u32 u64 int i8 i16 i32 i64 f32 f64 }

/// The `Div` trait is used to specify the functionality of `/`.
///
/// # Example
///
/// A trivial implementation of `Div`. When `Foo / Foo` happens, it ends up
/// calling `div`, and therefore, `main` prints `Dividing!`.
///
/// ```
/// use std::ops::Div;
///
/// #[derive(Copy)]
/// struct Foo;
///
/// impl Div for Foo {
///     type Output = Foo;
///
///     fn div(self, _rhs: Foo) -> Foo {
///         println!("Dividing!");
///         self
///     }
/// }
///
/// fn main() {
///     Foo / Foo;
/// }
/// ```
#[lang="div"]
#[stable]
pub trait Div<RHS=Self> {
    #[stable]
    type Output;

    /// The method for the `/` operator
    #[stable]
    fn div(self, rhs: RHS) -> Self::Output;
}

macro_rules! div_impl {
    ($($t:ty)*) => ($(
        #[stable]
        impl Div for $t {
            type Output = $t;

            #[inline]
            fn div(self, other: $t) -> $t { self / other }
        }

        forward_ref_binop! { impl Div, div for $t, $t }
    )*)
}

div_impl! { uint u8 u16 u32 u64 int i8 i16 i32 i64 f32 f64 }

/// The `Rem` trait is used to specify the functionality of `%`.
///
/// # Example
///
/// A trivial implementation of `Rem`. When `Foo % Foo` happens, it ends up
/// calling `rem`, and therefore, `main` prints `Remainder-ing!`.
///
/// ```
/// use std::ops::Rem;
///
/// #[derive(Copy)]
/// struct Foo;
///
/// impl Rem for Foo {
///     type Output = Foo;
///
///     fn rem(self, _rhs: Foo) -> Foo {
///         println!("Remainder-ing!");
///         self
///     }
/// }
///
/// fn main() {
///     Foo % Foo;
/// }
/// ```
#[lang="rem"]
#[stable]
pub trait Rem<RHS=Self> {
    #[stable]
    type Output = Self;

    /// The method for the `%` operator
    #[stable]
    fn rem(self, rhs: RHS) -> Self::Output;
}

macro_rules! rem_impl {
    ($($t:ty)*) => ($(
        #[stable]
        impl Rem for $t {
            type Output = $t;

            #[inline]
            fn rem(self, other: $t) -> $t { self % other }
        }

        forward_ref_binop! { impl Rem, rem for $t, $t }
    )*)
}

macro_rules! rem_float_impl {
    ($t:ty, $fmod:ident) => {
        #[stable]
        impl Rem for $t {
            type Output = $t;

            #[inline]
            fn rem(self, other: $t) -> $t {
                extern { fn $fmod(a: $t, b: $t) -> $t; }
                unsafe { $fmod(self, other) }
            }
        }

        forward_ref_binop! { impl Rem, rem for $t, $t }
    }
}

rem_impl! { uint u8 u16 u32 u64 int i8 i16 i32 i64 }
rem_float_impl! { f32, fmodf }
rem_float_impl! { f64, fmod }

/// The `Neg` trait is used to specify the functionality of unary `-`.
///
/// # Example
///
/// A trivial implementation of `Neg`. When `-Foo` happens, it ends up calling
/// `neg`, and therefore, `main` prints `Negating!`.
///
/// ```
/// use std::ops::Neg;
///
/// struct Foo;
///
/// impl Copy for Foo {}
///
/// impl Neg for Foo {
///     type Output = Foo;
///
///     fn neg(self) -> Foo {
///         println!("Negating!");
///         self
///     }
/// }
///
/// fn main() {
///     -Foo;
/// }
/// ```
#[lang="neg"]
#[stable]
pub trait Neg {
    #[stable]
    type Output;

    /// The method for the unary `-` operator
    #[stable]
    fn neg(self) -> Self::Output;
}

macro_rules! neg_impl {
    ($($t:ty)*) => ($(
        #[stable]
        impl Neg for $t {
            #[stable]
            type Output = $t;

            #[inline]
            #[stable]
            fn neg(self) -> $t { -self }
        }

        forward_ref_unop! { impl Neg, neg for $t }
    )*)
}

macro_rules! neg_uint_impl {
    ($t:ty, $t_signed:ty) => {
        #[stable]
        impl Neg for $t {
            type Output = $t;

            #[inline]
            fn neg(self) -> $t { -(self as $t_signed) as $t }
        }

        forward_ref_unop! { impl Neg, neg for $t }
    }
}

neg_impl! { int i8 i16 i32 i64 f32 f64 }

neg_uint_impl! { uint, int }
neg_uint_impl! { u8, i8 }
neg_uint_impl! { u16, i16 }
neg_uint_impl! { u32, i32 }
neg_uint_impl! { u64, i64 }


/// The `Not` trait is used to specify the functionality of unary `!`.
///
/// # Example
///
/// A trivial implementation of `Not`. When `!Foo` happens, it ends up calling
/// `not`, and therefore, `main` prints `Not-ing!`.
///
/// ```
/// use std::ops::Not;
///
/// struct Foo;
///
/// impl Copy for Foo {}
///
/// impl Not for Foo {
///     type Output = Foo;
///
///     fn not(self) -> Foo {
///         println!("Not-ing!");
///         self
///     }
/// }
///
/// fn main() {
///     !Foo;
/// }
/// ```
#[lang="not"]
#[stable]
pub trait Not {
    #[stable]
    type Output;

    /// The method for the unary `!` operator
    #[stable]
    fn not(self) -> Self::Output;
}

macro_rules! not_impl {
    ($($t:ty)*) => ($(
        #[stable]
        impl Not for $t {
            type Output = $t;

            #[inline]
            fn not(self) -> $t { !self }
        }

        forward_ref_unop! { impl Not, not for $t }
    )*)
}

not_impl! { bool uint u8 u16 u32 u64 int i8 i16 i32 i64 }

/// The `BitAnd` trait is used to specify the functionality of `&`.
///
/// # Example
///
/// A trivial implementation of `BitAnd`. When `Foo & Foo` happens, it ends up
/// calling `bitand`, and therefore, `main` prints `Bitwise And-ing!`.
///
/// ```
/// use std::ops::BitAnd;
///
/// #[derive(Copy)]
/// struct Foo;
///
/// impl BitAnd for Foo {
///     type Output = Foo;
///
///     fn bitand(self, _rhs: Foo) -> Foo {
///         println!("Bitwise And-ing!");
///         self
///     }
/// }
///
/// fn main() {
///     Foo & Foo;
/// }
/// ```
#[lang="bitand"]
#[stable]
pub trait BitAnd<RHS=Self> {
    #[stable]
    type Output;

    /// The method for the `&` operator
    #[stable]
    fn bitand(self, rhs: RHS) -> Self::Output;
}

macro_rules! bitand_impl {
    ($($t:ty)*) => ($(
        #[stable]
        impl BitAnd for $t {
            type Output = $t;

            #[inline]
            fn bitand(self, rhs: $t) -> $t { self & rhs }
        }

        forward_ref_binop! { impl BitAnd, bitand for $t, $t }
    )*)
}

bitand_impl! { bool uint u8 u16 u32 u64 int i8 i16 i32 i64 }

/// The `BitOr` trait is used to specify the functionality of `|`.
///
/// # Example
///
/// A trivial implementation of `BitOr`. When `Foo | Foo` happens, it ends up
/// calling `bitor`, and therefore, `main` prints `Bitwise Or-ing!`.
///
/// ```
/// use std::ops::BitOr;
///
/// #[derive(Copy)]
/// struct Foo;
///
/// impl BitOr for Foo {
///     type Output = Foo;
///
///     fn bitor(self, _rhs: Foo) -> Foo {
///         println!("Bitwise Or-ing!");
///         self
///     }
/// }
///
/// fn main() {
///     Foo | Foo;
/// }
/// ```
#[lang="bitor"]
#[stable]
pub trait BitOr<RHS=Self> {
    #[stable]
    type Output;

    /// The method for the `|` operator
    #[stable]
    fn bitor(self, rhs: RHS) -> Self::Output;
}

macro_rules! bitor_impl {
    ($($t:ty)*) => ($(
        #[stable]
        impl BitOr for $t {
            type Output = $t;

            #[inline]
            fn bitor(self, rhs: $t) -> $t { self | rhs }
        }

        forward_ref_binop! { impl BitOr, bitor for $t, $t }
    )*)
}

bitor_impl! { bool uint u8 u16 u32 u64 int i8 i16 i32 i64 }

/// The `BitXor` trait is used to specify the functionality of `^`.
///
/// # Example
///
/// A trivial implementation of `BitXor`. When `Foo ^ Foo` happens, it ends up
/// calling `bitxor`, and therefore, `main` prints `Bitwise Xor-ing!`.
///
/// ```
/// use std::ops::BitXor;
///
/// #[derive(Copy)]
/// struct Foo;
///
/// impl BitXor for Foo {
///     type Output = Foo;
///
///     fn bitxor(self, _rhs: Foo) -> Foo {
///         println!("Bitwise Xor-ing!");
///         self
///     }
/// }
///
/// fn main() {
///     Foo ^ Foo;
/// }
/// ```
#[lang="bitxor"]
#[stable]
pub trait BitXor<RHS=Self> {
    #[stable]
    type Output;

    /// The method for the `^` operator
    #[stable]
    fn bitxor(self, rhs: RHS) -> Self::Output;
}

macro_rules! bitxor_impl {
    ($($t:ty)*) => ($(
        #[stable]
        impl BitXor for $t {
            type Output = $t;

            #[inline]
            fn bitxor(self, other: $t) -> $t { self ^ other }
        }

        forward_ref_binop! { impl BitXor, bitxor for $t, $t }
    )*)
}

bitxor_impl! { bool uint u8 u16 u32 u64 int i8 i16 i32 i64 }

/// The `Shl` trait is used to specify the functionality of `<<`.
///
/// # Example
///
/// A trivial implementation of `Shl`. When `Foo << Foo` happens, it ends up
/// calling `shl`, and therefore, `main` prints `Shifting left!`.
///
/// ```
/// use std::ops::Shl;
///
/// #[derive(Copy)]
/// struct Foo;
///
/// impl Shl<Foo> for Foo {
///     type Output = Foo;
///
///     fn shl(self, _rhs: Foo) -> Foo {
///         println!("Shifting left!");
///         self
///     }
/// }
///
/// fn main() {
///     Foo << Foo;
/// }
/// ```
#[lang="shl"]
#[stable]
pub trait Shl<RHS> {
    #[stable]
    type Output;

    /// The method for the `<<` operator
    #[stable]
    fn shl(self, rhs: RHS) -> Self::Output;
}

macro_rules! shl_impl {
    ($t:ty, $f:ty) => (
        #[stable]
        impl Shl<$f> for $t {
            type Output = $t;

            #[inline]
            fn shl(self, other: $f) -> $t {
                self << other
            }
        }

        forward_ref_binop! { impl Shl, shl for $t, $f }
    )
}

macro_rules! shl_impl_all {
    ($($t:ty)*) => ($(
        shl_impl! { $t, u8 }
        shl_impl! { $t, u16 }
        shl_impl! { $t, u32 }
        shl_impl! { $t, u64 }
        shl_impl! { $t, usize }

        shl_impl! { $t, i8 }
        shl_impl! { $t, i16 }
        shl_impl! { $t, i32 }
        shl_impl! { $t, i64 }
        shl_impl! { $t, isize }
    )*)
}

shl_impl_all! { u8 u16 u32 u64 usize i8 i16 i32 i64 isize }

/// The `Shr` trait is used to specify the functionality of `>>`.
///
/// # Example
///
/// A trivial implementation of `Shr`. When `Foo >> Foo` happens, it ends up
/// calling `shr`, and therefore, `main` prints `Shifting right!`.
///
/// ```
/// use std::ops::Shr;
///
/// #[derive(Copy)]
/// struct Foo;
///
/// impl Shr<Foo> for Foo {
///     type Output = Foo;
///
///     fn shr(self, _rhs: Foo) -> Foo {
///         println!("Shifting right!");
///         self
///     }
/// }
///
/// fn main() {
///     Foo >> Foo;
/// }
/// ```
#[lang="shr"]
#[stable]
pub trait Shr<RHS> {
    #[stable]
    type Output;

    /// The method for the `>>` operator
    #[stable]
    fn shr(self, rhs: RHS) -> Self::Output;
}

macro_rules! shr_impl {
    ($t:ty, $f:ty) => (
        impl Shr<$f> for $t {
            type Output = $t;

            #[inline]
            fn shr(self, other: $f) -> $t {
                self >> other
            }
        }

        forward_ref_binop! { impl Shr, shr for $t, $f }
    )
}

macro_rules! shr_impl_all {
    ($($t:ty)*) => ($(
        shr_impl! { $t, u8 }
        shr_impl! { $t, u16 }
        shr_impl! { $t, u32 }
        shr_impl! { $t, u64 }
        shr_impl! { $t, usize }

        shr_impl! { $t, i8 }
        shr_impl! { $t, i16 }
        shr_impl! { $t, i32 }
        shr_impl! { $t, i64 }
        shr_impl! { $t, isize }
    )*)
}

shr_impl_all! { u8 u16 u32 u64 usize i8 i16 i32 i64 isize }

/// The `Index` trait is used to specify the functionality of indexing operations
/// like `arr[idx]` when used in an immutable context.
///
/// # Example
///
/// A trivial implementation of `Index`. When `Foo[Bar]` happens, it ends up
/// calling `index`, and therefore, `main` prints `Indexing!`.
///
/// ```
/// use std::ops::Index;
///
/// #[derive(Copy)]
/// struct Foo;
/// struct Bar;
///
/// impl Index<Bar> for Foo {
///     type Output = Foo;
///
///     fn index<'a>(&'a self, _index: &Bar) -> &'a Foo {
///         println!("Indexing!");
///         self
///     }
/// }
///
/// fn main() {
///     Foo[Bar];
/// }
/// ```
#[lang="index"]
#[stable]
pub trait Index<Index: ?Sized> {
    type Output: ?Sized;

    /// The method for the indexing (`Foo[Bar]`) operation
    #[stable]
    fn index<'a>(&'a self, index: &Index) -> &'a Self::Output;
}

/// The `IndexMut` trait is used to specify the functionality of indexing
/// operations like `arr[idx]`, when used in a mutable context.
///
/// # Example
///
/// A trivial implementation of `IndexMut`. When `Foo[Bar]` happens, it ends up
/// calling `index_mut`, and therefore, `main` prints `Indexing!`.
///
/// ```
/// use std::ops::IndexMut;
///
/// #[derive(Copy)]
/// struct Foo;
/// struct Bar;
///
/// impl IndexMut<Bar> for Foo {
///     type Output = Foo;
///
///     fn index_mut<'a>(&'a mut self, _index: &Bar) -> &'a mut Foo {
///         println!("Indexing!");
///         self
///     }
/// }
///
/// fn main() {
///     &mut Foo[Bar];
/// }
/// ```
#[lang="index_mut"]
#[stable]
pub trait IndexMut<Index: ?Sized> {
    type Output: ?Sized;

    /// The method for the indexing (`Foo[Bar]`) operation
    #[stable]
    fn index_mut<'a>(&'a mut self, index: &Index) -> &'a mut Self::Output;
}

/// An unbounded range.
#[derive(Copy, Clone, PartialEq, Eq)]
#[lang="full_range"]
#[unstable = "may be renamed to RangeFull"]
pub struct FullRange;

#[stable]
<<<<<<< HEAD
impl fmt::Debug for FullRange {
=======
impl fmt::Show for FullRange {
>>>>>>> 537889aa
    fn fmt(&self, fmt: &mut fmt::Formatter) -> fmt::Result {
        fmt::Debug::fmt("..", fmt)
    }
}

/// A (half-open) range which is bounded at both ends.
#[derive(Copy, Clone, PartialEq, Eq)]
#[lang="range"]
#[stable]
pub struct Range<Idx> {
    /// The lower bound of the range (inclusive).
    pub start: Idx,
    /// The upper bound of the range (exclusive).
    pub end: Idx,
}

<<<<<<< HEAD
#[unstable = "API still in development"]
impl<Idx: Clone + Step> Iterator for Range<Idx> {
    type Item = Idx;

    #[inline]
    fn next(&mut self) -> Option<Idx> {
        if self.start < self.end {
            let result = self.start.clone();
            self.start.step();
            return Some(result);
        }

        return None;
    }

    #[inline]
    fn size_hint(&self) -> (uint, Option<uint>) {
        if let Some(hint) = Step::steps_between(&self.start, &self.end) {
            (hint, Some(hint))
        } else {
            (0, None)
        }
    }
}

#[unstable = "API still in development"]
impl<Idx: Clone + Step> DoubleEndedIterator for Range<Idx> {
    #[inline]
    fn next_back(&mut self) -> Option<Idx> {
        if self.start < self.end {
            self.end.step_back();
            return Some(self.end.clone());
        }

        return None;
    }
}

#[unstable = "API still in development"]
impl<Idx: Clone + Step> ExactSizeIterator for Range<Idx> {}

#[stable]
impl<Idx: fmt::Debug> fmt::Debug for Range<Idx> {
=======
#[stable]
impl<Idx: fmt::Show> fmt::Show for Range<Idx> {
>>>>>>> 537889aa
    fn fmt(&self, fmt: &mut fmt::Formatter) -> fmt::Result {
        write!(fmt, "{:?}..{:?}", self.start, self.end)
    }
}

/// A range which is only bounded below.
#[derive(Copy, Clone, PartialEq, Eq)]
#[lang="range_from"]
#[stable]
pub struct RangeFrom<Idx> {
    /// The lower bound of the range (inclusive).
    pub start: Idx,
}



#[stable]
<<<<<<< HEAD
impl<Idx: fmt::Debug> fmt::Debug for RangeFrom<Idx> {
=======
impl<Idx: fmt::Show> fmt::Show for RangeFrom<Idx> {
>>>>>>> 537889aa
    fn fmt(&self, fmt: &mut fmt::Formatter) -> fmt::Result {
        write!(fmt, "{:?}..", self.start)
    }
}

/// A range which is only bounded above.
#[derive(Copy, Clone, PartialEq, Eq)]
#[lang="range_to"]
#[stable]
pub struct RangeTo<Idx> {
    /// The upper bound of the range (exclusive).
    pub end: Idx,
}

#[stable]
<<<<<<< HEAD
impl<Idx: fmt::Debug> fmt::Debug for RangeTo<Idx> {
=======
impl<Idx: fmt::Show> fmt::Show for RangeTo<Idx> {
>>>>>>> 537889aa
    fn fmt(&self, fmt: &mut fmt::Formatter) -> fmt::Result {
        write!(fmt, "..{:?}", self.end)
    }
}


/// The `Deref` trait is used to specify the functionality of dereferencing
/// operations like `*v`.
///
/// # Example
///
/// A struct with a single field which is accessible via dereferencing the
/// struct.
///
/// ```
/// use std::ops::Deref;
///
/// struct DerefExample<T> {
///     value: T
/// }
///
/// impl<T> Deref for DerefExample<T> {
///     type Target = T;
///
///     fn deref<'a>(&'a self) -> &'a T {
///         &self.value
///     }
/// }
///
/// fn main() {
///     let x = DerefExample { value: 'a' };
///     assert_eq!('a', *x);
/// }
/// ```
#[lang="deref"]
#[stable]
pub trait Deref {
    #[stable]
    type Target: ?Sized;

    /// The method called to dereference a value
    #[stable]
    fn deref<'a>(&'a self) -> &'a Self::Target;
}

#[stable]
impl<'a, T: ?Sized> Deref for &'a T {
    type Target = T;

    fn deref(&self) -> &T { *self }
}

#[stable]
impl<'a, T: ?Sized> Deref for &'a mut T {
    type Target = T;

    fn deref(&self) -> &T { *self }
}

/// The `DerefMut` trait is used to specify the functionality of dereferencing
/// mutably like `*v = 1;`
///
/// # Example
///
/// A struct with a single field which is modifiable via dereferencing the
/// struct.
///
/// ```
/// use std::ops::{Deref, DerefMut};
///
/// struct DerefMutExample<T> {
///     value: T
/// }
///
/// impl<T> Deref for DerefMutExample<T> {
///     type Target = T;
///
///     fn deref<'a>(&'a self) -> &'a T {
///         &self.value
///     }
/// }
///
/// impl<T> DerefMut for DerefMutExample<T> {
///     fn deref_mut<'a>(&'a mut self) -> &'a mut T {
///         &mut self.value
///     }
/// }
///
/// fn main() {
///     let mut x = DerefMutExample { value: 'a' };
///     *x = 'b';
///     assert_eq!('b', *x);
/// }
/// ```
#[lang="deref_mut"]
#[stable]
pub trait DerefMut: Deref {
    /// The method called to mutably dereference a value
    #[stable]
    fn deref_mut<'a>(&'a mut self) -> &'a mut Self::Target;
}

#[stable]
impl<'a, T: ?Sized> DerefMut for &'a mut T {
    fn deref_mut(&mut self) -> &mut T { *self }
}

/// A version of the call operator that takes an immutable receiver.
#[lang="fn"]
#[unstable = "uncertain about variadic generics, input versus associated types"]
pub trait Fn<Args,Result> {
    /// This is called when the call operator is used.
    extern "rust-call" fn call(&self, args: Args) -> Result;
}

/// A version of the call operator that takes a mutable receiver.
#[lang="fn_mut"]
#[unstable = "uncertain about variadic generics, input versus associated types"]
pub trait FnMut<Args,Result> {
    /// This is called when the call operator is used.
    extern "rust-call" fn call_mut(&mut self, args: Args) -> Result;
}

/// A version of the call operator that takes a by-value receiver.
#[lang="fn_once"]
#[unstable = "uncertain about variadic generics, input versus associated types"]
pub trait FnOnce<Args,Result> {
    /// This is called when the call operator is used.
    extern "rust-call" fn call_once(self, args: Args) -> Result;
}

impl<F: ?Sized, A, R> FnMut<A, R> for F
    where F : Fn<A, R>
{
    extern "rust-call" fn call_mut(&mut self, args: A) -> R {
        self.call(args)
    }
}

impl<F,A,R> FnOnce<A,R> for F
    where F : FnMut<A,R>
{
    extern "rust-call" fn call_once(mut self, args: A) -> R {
        self.call_mut(args)
    }
}<|MERGE_RESOLUTION|>--- conflicted
+++ resolved
@@ -949,11 +949,7 @@
 pub struct FullRange;
 
 #[stable]
-<<<<<<< HEAD
 impl fmt::Debug for FullRange {
-=======
-impl fmt::Show for FullRange {
->>>>>>> 537889aa
     fn fmt(&self, fmt: &mut fmt::Formatter) -> fmt::Result {
         fmt::Debug::fmt("..", fmt)
     }
@@ -970,54 +966,8 @@
     pub end: Idx,
 }
 
-<<<<<<< HEAD
-#[unstable = "API still in development"]
-impl<Idx: Clone + Step> Iterator for Range<Idx> {
-    type Item = Idx;
-
-    #[inline]
-    fn next(&mut self) -> Option<Idx> {
-        if self.start < self.end {
-            let result = self.start.clone();
-            self.start.step();
-            return Some(result);
-        }
-
-        return None;
-    }
-
-    #[inline]
-    fn size_hint(&self) -> (uint, Option<uint>) {
-        if let Some(hint) = Step::steps_between(&self.start, &self.end) {
-            (hint, Some(hint))
-        } else {
-            (0, None)
-        }
-    }
-}
-
-#[unstable = "API still in development"]
-impl<Idx: Clone + Step> DoubleEndedIterator for Range<Idx> {
-    #[inline]
-    fn next_back(&mut self) -> Option<Idx> {
-        if self.start < self.end {
-            self.end.step_back();
-            return Some(self.end.clone());
-        }
-
-        return None;
-    }
-}
-
-#[unstable = "API still in development"]
-impl<Idx: Clone + Step> ExactSizeIterator for Range<Idx> {}
-
 #[stable]
 impl<Idx: fmt::Debug> fmt::Debug for Range<Idx> {
-=======
-#[stable]
-impl<Idx: fmt::Show> fmt::Show for Range<Idx> {
->>>>>>> 537889aa
     fn fmt(&self, fmt: &mut fmt::Formatter) -> fmt::Result {
         write!(fmt, "{:?}..{:?}", self.start, self.end)
     }
@@ -1035,11 +985,7 @@
 
 
 #[stable]
-<<<<<<< HEAD
 impl<Idx: fmt::Debug> fmt::Debug for RangeFrom<Idx> {
-=======
-impl<Idx: fmt::Show> fmt::Show for RangeFrom<Idx> {
->>>>>>> 537889aa
     fn fmt(&self, fmt: &mut fmt::Formatter) -> fmt::Result {
         write!(fmt, "{:?}..", self.start)
     }
@@ -1055,11 +1001,7 @@
 }
 
 #[stable]
-<<<<<<< HEAD
 impl<Idx: fmt::Debug> fmt::Debug for RangeTo<Idx> {
-=======
-impl<Idx: fmt::Show> fmt::Show for RangeTo<Idx> {
->>>>>>> 537889aa
     fn fmt(&self, fmt: &mut fmt::Formatter) -> fmt::Result {
         write!(fmt, "..{:?}", self.end)
     }
